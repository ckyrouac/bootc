--- conflicted
+++ resolved
@@ -42,12 +42,8 @@
 
 ## Community discussion
 
-<<<<<<< HEAD
 - [Github discussion forum](https://github.com/containers/bootc/discussions) for async discussion
 - [#bootc-dev on CNCF Slack](https://cloud-native.slack.com/archives/C08SKSQKG1L) for live chat
-=======
-The [GitHub discussion forum](https://github.com/bootc-dev/bootc/discussions) is enabled.
->>>>>>> 69d57023
 
 This project is also tightly related to the previously mentioned Fedora/CentOS bootc project,
 and many developers monitor the relevant discussion forums there. In particular there's a
